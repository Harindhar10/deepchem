from typing import Optional, List, Sequence


class Loss:
    """A loss function for use in training models."""

    def _compute_tf_loss(self, output, labels):
        """Compute the loss function for TensorFlow tensors.

        The inputs are tensors containing the model's outputs and the labels for a
        batch.  The return value should be a tensor of shape (batch_size) or
        (batch_size, tasks) containing the value of the loss function on each
        sample or sample/task.

        Parameters
        ----------
        output: tensor
            the output of the model
        labels: tensor
            the expected output

        Returns
        -------
        The value of the loss function on each sample or sample/task pair
        """
        raise NotImplementedError("Subclasses must implement this")

    def _create_pytorch_loss(self):
        """Create a PyTorch loss function."""
        raise NotImplementedError("Subclasses must implement this")


class L1Loss(Loss):
    """The absolute difference between the true and predicted values."""

    def _compute_tf_loss(self, output, labels):
        import tensorflow as tf
        output, labels = _make_tf_shapes_consistent(output, labels)
        output, labels = _ensure_float(output, labels)
        return tf.abs(output - labels)

    def _create_pytorch_loss(self):
        import torch

        def loss(output, labels):
            output, labels = _make_pytorch_shapes_consistent(output, labels)
            return torch.nn.functional.l1_loss(output, labels, reduction='none')

        return loss


class HuberLoss(Loss):
    """Modified version of L1 Loss, also known as Smooth L1 loss.
    Less sensitive to small errors, linear for larger errors.
    Huber loss is generally better for cases where are are both large outliers as well as small, as compared to the L1 loss.
    By default, Delta = 1.0 and reduction = 'none'.
    """

    def _compute_tf_loss(self, output, labels):
        import tensorflow as tf
        output, labels = _make_tf_shapes_consistent(output, labels)
        return tf.keras.losses.Huber(reduction='none')(output, labels)

    def _create_pytorch_loss(self):
        import torch

        def loss(output, labels):
            output, labels = _make_pytorch_shapes_consistent(output, labels)
            return torch.nn.functional.smooth_l1_loss(output,
                                                      labels,
                                                      reduction='none')

        return loss


class L2Loss(Loss):
    """The squared difference between the true and predicted values."""

    def _compute_tf_loss(self, output, labels):
        import tensorflow as tf
        output, labels = _make_tf_shapes_consistent(output, labels)
        output, labels = _ensure_float(output, labels)
        return tf.square(output - labels)

    def _create_pytorch_loss(self):
        import torch

        def loss(output, labels):
            output, labels = _make_pytorch_shapes_consistent(output, labels)
            return torch.nn.functional.mse_loss(output,
                                                labels,
                                                reduction='none')

        return loss


class HingeLoss(Loss):
    """The hinge loss function.

    The 'output' argument should contain logits, and all elements of 'labels'
    should equal 0 or 1.
    """

    def _compute_tf_loss(self, output, labels):
        import tensorflow as tf
        output, labels = _make_tf_shapes_consistent(output, labels)
        return tf.keras.losses.hinge(labels, output)

    def _create_pytorch_loss(self):
        import torch

        def loss(output, labels):
            output, labels = _make_pytorch_shapes_consistent(output, labels)
            return torch.mean(torch.clamp(1 - labels * output, min=0), dim=-1)

        return loss


class SquaredHingeLoss(Loss):
    """The Squared Hinge loss function.

    Defined as the square of the hinge loss between y_true and y_pred. The Squared Hinge Loss is differentiable.
    """

    def _compute_tf_loss(self, output, labels):
        import tensorflow as tf
        output, labels = _make_tf_shapes_consistent(output, labels)
        return tf.keras.losses.SquaredHinge(reduction='none')(labels, output)

    def _create_pytorch_loss(self):
        import torch

        def loss(output, labels):
            output, labels = _make_pytorch_shapes_consistent(output, labels)
            return torch.mean(torch.pow(
                torch.max(1 - torch.mul(labels, output), torch.tensor(0.0)), 2),
                              dim=-1)

        return loss


class PoissonLoss(Loss):
    """The Poisson loss function is defined as the mean of the elements of y_pred - (y_true * log(y_pred) for an input of (y_true, y_pred).
    Poisson loss is generally used for regression tasks where the data follows the poisson
    """

    def _compute_tf_loss(self, output, labels):
        import tensorflow as tf
        output, labels = _make_tf_shapes_consistent(output, labels)
        loss = tf.keras.losses.Poisson(reduction='auto')
        return loss(labels, output)

    def _create_pytorch_loss(self):
        import torch

        def loss(output, labels):
            output, labels = _make_pytorch_shapes_consistent(output, labels)
            return torch.mean(output - labels * torch.log(output))

        return loss


class BinaryCrossEntropy(Loss):
    """The cross entropy between pairs of probabilities.

    The arguments should each have shape (batch_size) or (batch_size, tasks) and
    contain probabilities.
    """

    def _compute_tf_loss(self, output, labels):
        import tensorflow as tf
        output, labels = _make_tf_shapes_consistent(output, labels)
        output, labels = _ensure_float(output, labels)
        return tf.keras.losses.binary_crossentropy(labels, output)

    def _create_pytorch_loss(self):
        import torch
        bce = torch.nn.BCELoss(reduction='none')

        def loss(output, labels):
            output, labels = _make_pytorch_shapes_consistent(output, labels)
            return torch.mean(bce(output, labels), dim=-1)

        return loss


class CategoricalCrossEntropy(Loss):
    """The cross entropy between two probability distributions.

    The arguments should each have shape (batch_size, classes) or
    (batch_size, tasks, classes), and represent a probability distribution over
    classes.
    """

    def _compute_tf_loss(self, output, labels):
        import tensorflow as tf
        output, labels = _make_tf_shapes_consistent(output, labels)
        output, labels = _ensure_float(output, labels)
        return tf.keras.losses.categorical_crossentropy(labels, output)

    def _create_pytorch_loss(self):
        import torch

        def loss(output, labels):
            output, labels = _make_pytorch_shapes_consistent(output, labels)
            return -torch.sum(labels * torch.log(output), dim=-1)

        return loss


class SigmoidCrossEntropy(Loss):
    """The cross entropy between pairs of probabilities.

    The arguments should each have shape (batch_size) or (batch_size, tasks).  The
    labels should be probabilities, while the outputs should be logits that are
    converted to probabilities using a sigmoid function.
    """

    def _compute_tf_loss(self, output, labels):
        import tensorflow as tf
        output, labels = _make_tf_shapes_consistent(output, labels)
        output, labels = _ensure_float(output, labels)
        return tf.nn.sigmoid_cross_entropy_with_logits(labels, output)

    def _create_pytorch_loss(self):
        import torch
        bce = torch.nn.BCEWithLogitsLoss(reduction='none')

        def loss(output, labels):
            output, labels = _make_pytorch_shapes_consistent(output, labels)
            return bce(output, labels)

        return loss


class SoftmaxCrossEntropy(Loss):
    """The cross entropy between two probability distributions.

    The arguments should each have shape (batch_size, classes) or
    (batch_size, tasks, classes).  The labels should be probabilities, while the
    outputs should be logits that are converted to probabilities using a softmax
    function.
    """

    def _compute_tf_loss(self, output, labels):
        import tensorflow as tf
        output, labels = _make_tf_shapes_consistent(output, labels)
        output, labels = _ensure_float(output, labels)
        return tf.nn.softmax_cross_entropy_with_logits(labels, output)

    def _create_pytorch_loss(self):
        import torch
        ls = torch.nn.LogSoftmax(dim=-1)

        def loss(output, labels):
            output, labels = _make_pytorch_shapes_consistent(output, labels)
            return -torch.sum(labels * ls(output), dim=-1)

        return loss


class SparseSoftmaxCrossEntropy(Loss):
    """The cross entropy between two probability distributions.

    The labels should have shape (batch_size) or (batch_size, tasks), and be
    integer class labels.  The outputs have shape (batch_size, classes) or
    (batch_size, tasks, classes) and be logits that are converted to probabilities
    using a softmax function.
    """

    def _compute_tf_loss(self, output, labels):
        import tensorflow as tf

        if len(labels.shape) == len(output.shape):
            labels = tf.squeeze(labels, axis=-1)

        labels = tf.cast(labels, tf.int32)

        return tf.nn.sparse_softmax_cross_entropy_with_logits(labels, output)

    def _create_pytorch_loss(self):
        import torch
        ce_loss = torch.nn.CrossEntropyLoss(reduction='none')

        def loss(output, labels):
            # Convert (batch_size, tasks, classes) to (batch_size, classes, tasks)
            # CrossEntropyLoss only supports (batch_size, classes, tasks)
            # This is for API consistency
            if len(output.shape) == 3:
                output = output.permute(0, 2, 1)

            if len(labels.shape) == len(output.shape):
                labels = labels.squeeze(-1)
            return ce_loss(output, labels.long())

        return loss


class VAE_ELBO(Loss):
    """The Variational AutoEncoder loss, KL Divergence Regularize + marginal log-likelihood.

    This losses based on _[1].
    ELBO(Evidence lower bound) lexically replaced Variational lower bound.
    BCE means marginal log-likelihood, and KLD means KL divergence with normal distribution.
    Added hyper parameter 'kl_scale' for KLD.

    The logvar and mu should have shape (batch_size, hidden_space).
    The x and reconstruction_x should have (batch_size, attribute).
    The kl_scale should be float.

    Examples
    --------
    Examples for calculating loss using constant tensor.

    batch_size = 2,
    hidden_space = 2,
    num of original attribute = 3
    >>> import numpy as np
    >>> import torch
    >>> import tensorflow as tf
    >>> logvar = np.array([[1.0,1.3],[0.6,1.2]])
    >>> mu = np.array([[0.2,0.7],[1.2,0.4]])
    >>> x = np.array([[0.9,0.4,0.8],[0.3,0,1]])
    >>> reconstruction_x = np.array([[0.8,0.3,0.7],[0.2,0,0.9]])

    Case tensorflow
    >>> VAE_ELBO()._compute_tf_loss(tf.constant(logvar), tf.constant(mu), tf.constant(x), tf.constant(reconstruction_x))
    <tf.Tensor: shape=(2,), dtype=float64, numpy=array([0.70165154, 0.76238271])>

    Case pytorch
    >>> (VAE_ELBO()._create_pytorch_loss())(torch.tensor(logvar), torch.tensor(mu), torch.tensor(x), torch.tensor(reconstruction_x))
    tensor([0.7017, 0.7624], dtype=torch.float64)


    References
    ----------
    .. [1] Kingma, Diederik P., and Max Welling. "Auto-encoding variational bayes." arXiv preprint arXiv:1312.6114 (2013).

    """

    def _compute_tf_loss(self, logvar, mu, x, reconstruction_x, kl_scale=1):
        import tensorflow as tf
        x, reconstruction_x = _make_tf_shapes_consistent(x, reconstruction_x)
        x, reconstruction_x = _ensure_float(x, reconstruction_x)
        BCE = tf.keras.losses.binary_crossentropy(x, reconstruction_x)
        KLD = VAE_KLDivergence()._compute_tf_loss(logvar, mu)
        return BCE + kl_scale * KLD

    def _create_pytorch_loss(self):
        import torch
        bce = torch.nn.BCELoss(reduction='none')

        def loss(logvar, mu, x, reconstruction_x, kl_scale=1):
            x, reconstruction_x = _make_pytorch_shapes_consistent(
                x, reconstruction_x)
            BCE = torch.mean(bce(reconstruction_x, x), dim=-1)
            KLD = (VAE_KLDivergence()._create_pytorch_loss())(logvar, mu)
            return BCE + kl_scale * KLD

        return loss


class VAE_KLDivergence(Loss):
    """The KL_divergence between hidden distribution and normal distribution.

    This loss represents KL divergence losses between normal distribution(using parameter of distribution)
    based on  _[1].

    The logvar should have shape (batch_size, hidden_space) and each term represents
    standard deviation of hidden distribution. The mean shuold have
    (batch_size, hidden_space) and each term represents mean of hidden distribtuon.

    Examples
    --------
    Examples for calculating loss using constant tensor.

    batch_size = 2,
    hidden_space = 2,
    >>> import numpy as np
    >>> import torch
    >>> import tensorflow as tf
    >>> logvar = np.array([[1.0,1.3],[0.6,1.2]])
    >>> mu = np.array([[0.2,0.7],[1.2,0.4]])

    Case tensorflow
    >>> VAE_KLDivergence()._compute_tf_loss(tf.constant(logvar), tf.constant(mu))
    <tf.Tensor: shape=(2,), dtype=float64, numpy=array([0.17381787, 0.51425203])>

    Case pytorch
    >>> (VAE_KLDivergence()._create_pytorch_loss())(torch.tensor(logvar), torch.tensor(mu))
    tensor([0.1738, 0.5143], dtype=torch.float64)

    References
    ----------
    .. [1] Kingma, Diederik P., and Max Welling. "Auto-encoding variational bayes." arXiv preprint arXiv:1312.6114 (2013).

    """

    def _compute_tf_loss(self, logvar, mu):
        import tensorflow as tf
        logvar, mu = _make_tf_shapes_consistent(logvar, mu)
        logvar, mu = _ensure_float(logvar, mu)
        return 0.5 * tf.reduce_mean(
            tf.square(mu) + tf.square(logvar) -
            tf.math.log(1e-20 + tf.square(logvar)) - 1, -1)

    def _create_pytorch_loss(self):
        import torch

        def loss(logvar, mu):
            logvar, mu = _make_pytorch_shapes_consistent(logvar, mu)
            return 0.5 * torch.mean(
                torch.square(mu) + torch.square(logvar) -
                torch.log(1e-20 + torch.square(logvar)) - 1, -1)

        return loss


class ShannonEntropy(Loss):
    """The ShannonEntropy of discrete-distribution.

    This loss represents shannon entropy based on _[1].

    The inputs should have shape (batch size, num of variable) and represents
    probabilites distribution.

    Examples
    --------
    Examples for calculating loss using constant tensor.

    batch_size = 2,
    num_of variable = variable,
    >>> import numpy as np
    >>> import torch
    >>> import tensorflow as tf
    >>> inputs = np.array([[0.7,0.3],[0.9,0.1]])

    Case tensorflow
    >>> ShannonEntropy()._compute_tf_loss(tf.constant(inputs))
    <tf.Tensor: shape=(2,), dtype=float64, numpy=array([0.30543215, 0.16254149])>

    Case pytorch
    >>> (ShannonEntropy()._create_pytorch_loss())(torch.tensor(inputs))
    tensor([0.3054, 0.1625], dtype=torch.float64)

    References
    ----------
    .. [1] Chen, Ricky Xiaofeng. "A Brief Introduction to Shannon’s Information Theory." arXiv preprint arXiv:1612.09316 (2016).

    """

    def _compute_tf_loss(self, inputs):
        import tensorflow as tf
        # extended one of probabilites to binary distribution
        if inputs.shape[-1] == 1:
            inputs = tf.concat([inputs, 1 - inputs], axis=-1)
        return tf.reduce_mean(-inputs * tf.math.log(1e-20 + inputs), -1)

    def _create_pytorch_loss(self):
        import torch

        def loss(inputs):
            # extended one of probabilites to binary distribution
            if inputs.shape[-1] == 1:
                inputs = torch.cat((inputs, 1 - inputs), dim=-1)
            return torch.mean(-inputs * torch.log(1e-20 + inputs), -1)

        return loss


class GlobalMutualInformationLoss(Loss):
    """
    Global-global encoding loss (comparing two full graphs).

    Compares the encodings of two molecular graphs and returns the loss between them based on the measure specified.
    The encodings are generated by two separate encoders in order to maximize the mutual information between the two encodings.

    Parameters:
    ----------
    global_enc: torch.Tensor
        Features from a graph convolutional encoder.
    global_enc2: torch.Tensor
        Another set of features from a graph convolutional encoder.
    measure: str
        The divergence measure to use for the unsupervised loss. Options are 'GAN', 'JSD', 'KL', 'RKL', 'X2', 'DV', 'H2', or 'W1'.
    average_loss: bool
        Whether to average the loss over the batch

    Returns:
    -------
    loss: torch.Tensor
        Measure of mutual information between the encodings of the two graphs.

    References
    ----------
    .. [1] F.-Y. Sun, J. Hoffmann, V. Verma, and J. Tang, “InfoGraph: Unsupervised and Semi-supervised Graph-Level Representation Learning via Mutual Maximization.” arXiv, Jan. 17, 2020. http://arxiv.org/abs/1908.01000

    Examples
    --------
    >>> import numpy as np
    >>> import deepchem.models.losses as losses
    >>> from deepchem.feat.graph_data import BatchGraphData, GraphData
    >>> from deepchem.models.torch_models.infograph import InfoGraphEncoder
    >>> from deepchem.models.torch_models.layers import MultilayerPerceptron
    >>> graph_list = []
    >>> for i in range(3):
    ...     node_features = np.random.rand(5, 10)
    ...     edge_index = np.array([[0, 1, 2, 3, 4], [1, 2, 3, 4, 0]], dtype=np.int64)
    ...     edge_features = np.random.rand(5, 5)
    ...     graph_list.append(GraphData(node_features, edge_index, edge_features))
    >>> batch = BatchGraphData(graph_list).numpy_to_torch()
    >>> num_feat = 10
    >>> edge_dim = 5
    >>> dim = 4
    >>> encoder = InfoGraphEncoder(num_feat, edge_dim, dim)
    >>> encoding, feature_map = encoder(batch)
    >>> g_enc = MultilayerPerceptron(2 * dim, dim)(encoding)
    >>> g_enc2 = MultilayerPerceptron(2 * dim, dim)(encoding)
    >>> globalloss = losses.GlobalMutualInformationLoss()
    >>> loss = globalloss._create_pytorch_loss()(g_enc, g_enc2).detach().numpy()
    """

    def _create_pytorch_loss(self, measure='JSD', average_loss=True):
        import torch

        def loss(global_enc, global_enc2):
            device = global_enc.device
            num_graphs = global_enc.shape[0]
            pos_mask = torch.eye(num_graphs).to(device)
            neg_mask = 1 - pos_mask

            res = torch.mm(global_enc, global_enc2.t())

            E_pos = get_positive_expectation(res * pos_mask, measure,
                                             average_loss)
            E_pos = (E_pos * pos_mask).sum() / pos_mask.sum()
            E_neg = get_negative_expectation(res * neg_mask, measure,
                                             average_loss)
            E_neg = (E_neg * neg_mask).sum() / neg_mask.sum()

            return E_neg - E_pos

        return loss


class LocalMutualInformationLoss(Loss):
    """
    Local-global encoding loss (comparing a subgraph to the full graph).

    Compares the encodings of two molecular graphs and returns the loss between them based on the measure specified.
    The encodings are generated by two separate encoders in order to maximize the mutual information between the two encodings.

    Parameters:
    ----------
    local_enc: torch.Tensor
        Features from a graph convolutional encoder.
    global_enc: torch.Tensor
        Another set of features from a graph convolutional encoder.
    batch_graph_index: graph_index: np.ndarray or torch.tensor, dtype int
        This vector indicates which graph the node belongs with shape [num_nodes,]. Only present in BatchGraphData, not in GraphData objects.
    measure: str
        The divergence measure to use for the unsupervised loss. Options are 'GAN', 'JSD', 'KL', 'RKL', 'X2', 'DV', 'H2', or 'W1'.
    average_loss: bool
        Whether to average the loss over the batch

    Returns:
    -------
    loss: torch.Tensor
        Measure of mutual information between the encodings of the two graphs.

    References
    ----------
    .. [1] F.-Y. Sun, J. Hoffmann, V. Verma, and J. Tang, “InfoGraph: Unsupervised and Semi-supervised Graph-Level Representation Learning via Mutual Maximization.” arXiv, Jan. 17, 2020. http://arxiv.org/abs/1908.01000

    Example
    -------
    >>> import numpy as np
    >>> import deepchem.models.losses as losses
    >>> from deepchem.feat.graph_data import BatchGraphData, GraphData
    >>> from deepchem.models.torch_models.infograph import InfoGraphEncoder
    >>> from deepchem.models.torch_models.layers import MultilayerPerceptron
    >>> graph_list = []
    >>> for i in range(3):
    ...     node_features = np.random.rand(5, 10)
    ...     edge_index = np.array([[0, 1, 2, 3, 4], [1, 2, 3, 4, 0]], dtype=np.int64)
    ...     edge_features = np.random.rand(5, 5)
    ...     graph_list.append(GraphData(node_features, edge_index, edge_features))

    >>> batch = BatchGraphData(graph_list).numpy_to_torch()
    >>> num_feat = 10
    >>> edge_dim = 5
    >>> dim = 4
    >>> encoder = InfoGraphEncoder(num_feat, edge_dim, dim)
    >>> encoding, feature_map = encoder(batch)
    >>> g_enc = MultilayerPerceptron(2 * dim, dim)(encoding)
    >>> l_enc = MultilayerPerceptron(dim, dim)(feature_map)
    >>> localloss = losses.LocalMutualInformationLoss()
    >>> loss = localloss._create_pytorch_loss()(l_enc, g_enc, batch.graph_index).detach().numpy()
    """

    def _create_pytorch_loss(self, measure='JSD', average_loss=True):

        import torch

        def loss(local_enc, global_enc, batch_graph_index):
            device = local_enc.device
            num_graphs = global_enc.shape[0]
            num_nodes = local_enc.shape[0]

            pos_mask = torch.zeros((num_nodes, num_graphs)).to(device)
            neg_mask = torch.ones((num_nodes, num_graphs)).to(device)
            for nodeidx, graphidx in enumerate(batch_graph_index):
                pos_mask[nodeidx][graphidx] = 1.
                neg_mask[nodeidx][graphidx] = 0.

            res = torch.mm(local_enc, global_enc.t())

            E_pos = get_positive_expectation(res * pos_mask, measure,
                                             average_loss)
            E_pos = (E_pos * pos_mask).sum() / pos_mask.sum()
            E_neg = get_negative_expectation(res * neg_mask, measure,
                                             average_loss)
            E_neg = (E_neg * neg_mask).sum() / neg_mask.sum()

            return E_neg - E_pos

        return loss


def get_positive_expectation(p_samples, measure='JSD', average_loss=True):
    """Computes the positive part of a divergence / difference.

    Parameters:
    ----------
    p_samples: torch.Tensor
        Positive samples.
    measure: str
        The divergence measure to use for the unsupervised loss. Options are 'GAN', 'JSD', 'KL', 'RKL', 'X2', 'DV', 'H2', or 'W1'.
    average: bool
        Average the result over samples.

    Returns:
    -------
    Ep: torch.Tensor
        Positive part of the divergence / difference.

    Example
    -------
    >>> import numpy as np
    >>> import torch
    >>> from deepchem.models.losses import get_positive_expectation
    >>> p_samples = torch.tensor([0.5, 1.0, -0.5, -1.0])
    >>> measure = 'JSD'
    >>> result = get_positive_expectation(p_samples, measure)
    """
    import math

    import torch

    log_2 = math.log(2.)

    if measure == 'GAN':
        Ep = -torch.nn.functional.softplus(-p_samples)
    elif measure == 'JSD':
        Ep = log_2 - torch.nn.functional.softplus(-p_samples)
    elif measure == 'X2':
        Ep = p_samples**2
    elif measure == 'KL':
        Ep = p_samples + 1.
    elif measure == 'RKL':
        Ep = -torch.exp(-p_samples)
    elif measure == 'DV':
        Ep = p_samples
    elif measure == 'H2':
        Ep = 1. - torch.exp(-p_samples)
    elif measure == 'W1':
        Ep = p_samples
    else:
        raise ValueError('Unknown measure: {}'.format(measure))

    if average_loss:
        return Ep.mean()
    else:
        return Ep


def get_negative_expectation(q_samples, measure='JSD', average_loss=True):
    """Computes the negative part of a divergence / difference.

    Parameters:
    ----------
    q_samples: torch.Tensor
        Negative samples.
    measure: str

    average: bool
        Average the result over samples.

    Returns:
    -------
    Ep: torch.Tensor
        Negative part of the divergence / difference.

    Example
    -------
    >>> import numpy as np
    >>> import torch
    >>> from deepchem.models.losses import get_negative_expectation
    >>> q_samples = torch.tensor([0.5, 1.0, -0.5, -1.0])
    >>> measure = 'JSD'
    >>> result = get_negative_expectation(q_samples, measure)
    """
    import math

    import torch
    log_2 = math.log(2.)

    if measure == 'GAN':
        Eq = torch.nn.functional.softplus(-q_samples) + q_samples
    elif measure == 'JSD':
        Eq = torch.nn.functional.softplus(-q_samples) + q_samples - log_2
    elif measure == 'X2':
        Eq = -0.5 * ((torch.sqrt(q_samples**2) + 1.)**2)
    elif measure == 'KL':
        Eq = torch.exp(q_samples)
    elif measure == 'RKL':
        Eq = q_samples - 1.
    elif measure == 'DV':
        Eq = log_sum_exp(q_samples, 0) - math.log(q_samples.size(0))
    elif measure == 'H2':
        Eq = torch.exp(q_samples) - 1.
    elif measure == 'W1':
        Eq = q_samples
    else:
        raise ValueError('Unknown measure: {}'.format(measure))

    if average_loss:
        return Eq.mean()
    else:
        return Eq


def log_sum_exp(x, axis=None):
    """Log sum exp function.

    Parameters
    ----------
    x: torch.Tensor
        Input tensor
    axis: int
        Axis to perform sum over

    Returns
    -------
    y: torch.Tensor
        Log sum exp of x

    """
    import torch
    x_max = torch.max(x, axis)[0]
    y = torch.log((torch.exp(x - x_max)).sum(axis)) + x_max
    return y


class GroverPretrainLoss(Loss):
    """GroverPretrainLoss

    The Grover Pretraining consists learning of atom embeddings and bond embeddings for
    a molecule. To this end, the learning consists of three tasks:
        1. Learning of atom vocabulary from atom embeddings and bond embeddings
        2. Learning of bond vocabulary from atom embeddings and bond embeddings
        3. Learning to predict functional groups from atom embedings readout and bond embeddings readout
    The loss function accepts atom vocabulary labels, bond vocabulary labels and functional group
    predictions produced by Grover model during pretraining as a dictionary and applies negative
    log-likelihood loss for atom vocabulary and bond vocabulary predictions and Binary Cross Entropy
    loss for functional group prediction and sums these to get overall loss.

    Example
    -------
    >>> import torch
    >>> from deepchem.models.losses import GroverPretrainLoss
    >>> loss = GroverPretrainLoss()
    >>> loss_fn = loss._create_pytorch_loss()
    >>> batch_size = 3
    >>> output_dim = 10
    >>> fg_size = 8
    >>> atom_vocab_task_target = torch.ones(batch_size).type(torch.int64)
    >>> bond_vocab_task_target = torch.ones(batch_size).type(torch.int64)
    >>> fg_task_target = torch.ones(batch_size, fg_size)
    >>> atom_vocab_task_atom_pred = torch.zeros(batch_size, output_dim)
    >>> bond_vocab_task_atom_pred = torch.zeros(batch_size, output_dim)
    >>> atom_vocab_task_bond_pred = torch.zeros(batch_size, output_dim)
    >>> bond_vocab_task_bond_pred = torch.zeros(batch_size, output_dim)
    >>> fg_task_atom_from_atom = torch.zeros(batch_size, fg_size)
    >>> fg_task_atom_from_bond = torch.zeros(batch_size, fg_size)
    >>> fg_task_bond_from_atom = torch.zeros(batch_size, fg_size)
    >>> fg_task_bond_from_bond = torch.zeros(batch_size, fg_size)
    >>> result = loss_fn(atom_vocab_task_atom_pred, atom_vocab_task_bond_pred,
    ...     bond_vocab_task_atom_pred, bond_vocab_task_bond_pred, fg_task_atom_from_atom,
    ...     fg_task_atom_from_bond, fg_task_bond_from_atom, fg_task_bond_from_bond,
    ...     atom_vocab_task_target, bond_vocab_task_target, fg_task_target)

    Reference
    ---------
    .. Rong, Yu, et al. "Self-supervised graph transformer on large-scale molecular data." Advances in Neural Information Processing Systems 33 (2020): 12559-12571.
    """

    def _create_pytorch_loss(self):
        import torch
        import torch.nn as nn

        def loss(atom_vocab_task_atom_pred: torch.Tensor,
                 atom_vocab_task_bond_pred: torch.Tensor,
                 bond_vocab_task_atom_pred: torch.Tensor,
                 bond_vocab_task_bond_pred: torch.Tensor,
                 fg_task_atom_from_atom: torch.Tensor,
                 fg_task_atom_from_bond: torch.Tensor,
                 fg_task_bond_from_atom: torch.Tensor,
                 fg_task_bond_from_bond: torch.Tensor,
                 atom_vocab_task_target: torch.Tensor,
                 bond_vocab_task_target: torch.Tensor,
                 fg_task_target: torch.Tensor,
                 weights: Optional[List[Sequence]] = None,
                 dist_coff=0.1):
            """
            Parameters
            ----------
            atom_vocab_task_atom_pred: torch.Tensor
                Atom vocabulary prediction from atom embedding
            atom_vocab_task_bond_pred: torch.Tensor
                Atom vocabulary prediction from bond embedding
            bond_vocab_task_atom_pred: torch.Tensor
                Bond vocabulary prediction from atom embedding
            bond_vocab_task_bond_pred: torch.Tensor
                Bond vocabulary prediction from bond embedding
            fg_task_atom_from_atom: torch.Tensor
                Functional group prediction from atom embedding readout generated from atom embedding
            fg_task_atom_from_bond: torch.Tensor
                Functional group prediction from atom embedding readout generated from bond embedding
            fg_task_bond_from_atom: torch.Tensor
                Functional group prediction from bond embedding readout generated from atom embedding
            fg_task_bond_from_bond: torch.Tensor
                Functional group prediction from bond embedding readout generated from bond embedding
            atom_vocab_task_target: torch.Tensor
                Targets for atom vocabulary prediction
            bond_vocab_task_target: torch.Tensor
                Targets for bond vocabulary prediction
            fg_task_target: torch.Tensor
                Targets for functional groups
            dist_coff: float, default 0.1
                Loss term weight for weighting closeness between embedding generated from atom hidden state and bond hidden state in atom vocabulary and bond vocabulary prediction tasks.

            Returns
            -------
            loss: torch.Tensor
                loss value
            """
            av_task_loss = nn.NLLLoss(reduction="mean")  # same for av and bv
            fg_task_loss = nn.BCEWithLogitsLoss(reduction="mean")
            av_task_dist_loss = nn.MSELoss(reduction="mean")
            fg_task_dist_loss = nn.MSELoss(reduction="mean")

            sigmoid = nn.Sigmoid()

            av_atom_loss = av_task_loss(atom_vocab_task_atom_pred,
                                        atom_vocab_task_target)
            av_bond_loss = av_task_loss(atom_vocab_task_bond_pred,
                                        atom_vocab_task_target)
            bv_atom_loss = av_task_loss(bond_vocab_task_atom_pred,
                                        bond_vocab_task_target)
            bv_bond_loss = av_task_loss(bond_vocab_task_bond_pred,
                                        bond_vocab_task_target)

            fg_atom_from_atom_loss = fg_task_loss(fg_task_atom_from_atom,
                                                  fg_task_target)
            fg_atom_from_bond_loss = fg_task_loss(fg_task_atom_from_bond,
                                                  fg_task_target)
            fg_bond_from_atom_loss = fg_task_loss(fg_task_bond_from_atom,
                                                  fg_task_target)
            fg_bond_from_bond_loss = fg_task_loss(fg_task_bond_from_bond,
                                                  fg_task_target)

            av_dist_loss = av_task_dist_loss(atom_vocab_task_atom_pred,
                                             atom_vocab_task_bond_pred)
            bv_dist_loss = av_task_dist_loss(bond_vocab_task_atom_pred,
                                             bond_vocab_task_bond_pred)

            fg_atom_dist_loss = fg_task_dist_loss(
                sigmoid(fg_task_atom_from_atom),
                sigmoid(fg_task_atom_from_bond))
            fg_bond_dist_loss = fg_task_dist_loss(
                sigmoid(fg_task_bond_from_atom),
                sigmoid(fg_task_bond_from_bond))

            av_bv_loss = av_atom_loss + av_bond_loss + bv_atom_loss + bv_bond_loss
            fg_loss = fg_atom_from_atom_loss + fg_atom_from_bond_loss + fg_bond_from_atom_loss + fg_bond_from_bond_loss
            fg_dist_loss = fg_atom_dist_loss + fg_bond_dist_loss

            # NOTE The below comment is from original source code
            # dist_loss = av_dist_loss + bv_dist_loss + fg_dist_loss
            # return av_loss + fg_loss + dist_coff * dist_loss
            overall_loss = av_bv_loss + fg_loss + dist_coff * (
                av_dist_loss + bv_dist_loss + fg_dist_loss)

            # return overall_loss, av_loss, bv_loss, fg_loss, av_dist_loss, bv_dist_loss, fg_dist_loss
            # We just return overall_loss since TorchModel can handle only a single loss
            return overall_loss

        return loss


class EdgePredictionLoss(Loss):
    """
    EdgePredictionLoss is an unsupervised graph edge prediction loss function that calculates the loss based on the similarity between node embeddings for positive and negative edge pairs. This loss function is designed for graph neural networks and is particularly useful for pre-training tasks.

    This loss function encourages the model to learn node embeddings that can effectively distinguish between true edges (positive samples) and false edges (negative samples) in the graph.

    The loss is computed by comparing the similarity scores (dot product) of node embeddings for positive and negative edge pairs. The goal is to maximize the similarity for positive pairs and minimize it for negative pairs.

    To use this loss function, the input must be a BatchGraphData object transformed by the negative_edge_sampler. The loss function takes the node embeddings and the input graph data (with positive and negative edge pairs) as inputs and returns the edge prediction loss.

    Examples
    --------
    >>> from deepchem.models.losses import EdgePredictionLoss
    >>> from deepchem.feat.graph_data import BatchGraphData, GraphData
    >>> from deepchem.models.torch_models.gnn import negative_edge_sampler
    >>> import torch
    >>> import numpy as np
    >>> emb_dim = 8
    >>> num_nodes_list, num_edge_list = [3, 4, 5], [2, 4, 5]
    >>> num_node_features, num_edge_features = 32, 32
    >>> edge_index_list = [
    ...     np.array([[0, 1], [1, 2]]),
    ...     np.array([[0, 1, 2, 3], [1, 2, 0, 2]]),
    ...     np.array([[0, 1, 2, 3, 4], [1, 2, 3, 4, 0]]),
    ... ]
    >>> graph_list = [
    ...     GraphData(node_features=np.random.random_sample(
    ...         (num_nodes_list[i], num_node_features)),
    ...               edge_index=edge_index_list[i],
    ...               edge_features=np.random.random_sample(
    ...                   (num_edge_list[i], num_edge_features)),
    ...               node_pos_features=None) for i in range(len(num_edge_list))
    ... ]
    >>> batched_graph = BatchGraphData(graph_list)
    >>> batched_graph = batched_graph.numpy_to_torch()
    >>> neg_sampled = negative_edge_sampler(batched_graph)
    >>> embedding = np.random.random((sum(num_nodes_list), emb_dim))
    >>> embedding = torch.from_numpy(embedding)
    >>> loss_func = EdgePredictionLoss()._create_pytorch_loss()
    >>> loss = loss_func(embedding, neg_sampled)

    References
    ----------
    .. [1] Hu, W. et al. Strategies for Pre-training Graph Neural Networks. Preprint at https://doi.org/10.48550/arXiv.1905.12265 (2020).
    """

    def _create_pytorch_loss(self):
        import torch
        self.criterion = torch.nn.BCEWithLogitsLoss()

        def loss(node_emb, inputs):
            positive_score = torch.sum(node_emb[inputs.edge_index[0, ::2]] *
                                       node_emb[inputs.edge_index[1, ::2]],
                                       dim=1)
            negative_score = torch.sum(node_emb[inputs.negative_edge_index[0]] *
                                       node_emb[inputs.negative_edge_index[1]],
                                       dim=1)

            edge_pred_loss = self.criterion(
                positive_score,
                torch.ones_like(positive_score)) + self.criterion(
                    negative_score, torch.zeros_like(negative_score))
            return edge_pred_loss

        return loss


class GraphNodeMaskingLoss(Loss):
    """
    GraphNodeMaskingLoss is an unsupervised graph node masking loss function that calculates the loss based on the predicted node labels and true node labels. This loss function is designed for graph neural networks and is particularly useful for pre-training tasks.

    This loss function encourages the model to learn node embeddings that can effectively predict the masked node labels in the graph.

    The loss is computed using the CrossEntropyLoss between the predicted node labels and the true node labels.

    To use this loss function, the input must be a BatchGraphData object transformed by the mask_nodes function. The loss function takes the predicted node labels, predicted edge labels, and the input graph data (with masked node labels) as inputs and returns the node masking loss.

    Parameters
    ----------
    pred_node: torch.Tensor
        Predicted node labels
    pred_edge: Optional(torch.Tensor)
        Predicted edge labels
    inputs: BatchGraphData
        Input graph data with masked node and edge labels

    Examples
    --------
    >>> from deepchem.models.losses import GraphNodeMaskingLoss
    >>> from deepchem.feat.graph_data import BatchGraphData, GraphData
    >>> from deepchem.models.torch_models.gnn import mask_nodes
    >>> import torch
    >>> import numpy as np
    >>> num_nodes_list, num_edge_list = [3, 4, 5], [2, 4, 5]
    >>> num_node_features, num_edge_features = 32, 32
    >>> edge_index_list = [
    ...     np.array([[0, 1], [1, 2]]),
    ...     np.array([[0, 1, 2, 3], [1, 2, 0, 2]]),
    ...     np.array([[0, 1, 2, 3, 4], [1, 2, 3, 4, 0]]),
    ... ]
    >>> graph_list = [
    ...     GraphData(node_features=np.random.random_sample(
    ...         (num_nodes_list[i], num_node_features)),
    ...               edge_index=edge_index_list[i],
    ...               edge_features=np.random.random_sample(
    ...                   (num_edge_list[i], num_edge_features)),
    ...               node_pos_features=None) for i in range(len(num_edge_list))
    ... ]
    >>> batched_graph = BatchGraphData(graph_list)
    >>> batched_graph = batched_graph.numpy_to_torch()
    >>> masked_graph = mask_nodes(batched_graph, 0.1)
    >>> pred_node = torch.randn((sum(num_nodes_list), num_node_features))
    >>> pred_edge = torch.randn((sum(num_edge_list), num_edge_features))
    >>> loss_func = GraphNodeMaskingLoss()._create_pytorch_loss()
    >>> loss = loss_func(pred_node[masked_graph.masked_node_indices],
    ...                  pred_edge[masked_graph.connected_edge_indices], masked_graph)

    References
    ----------
    .. [1] Hu, W. et al. Strategies for Pre-training Graph Neural Networks. Preprint at https://doi.org/10.48550/arXiv.1905.12265 (2020).
    """

    def _create_pytorch_loss(self, mask_edge=True):
        import torch
        self.mask_edge = mask_edge
        self.criterion = torch.nn.CrossEntropyLoss()

        def loss(pred_node, pred_edge, inputs):

            # loss for nodes
            loss = self.criterion(pred_node, inputs.mask_node_label)

            if self.mask_edge:
                loss += self.criterion(pred_edge, inputs.mask_edge_label)
            return loss

        return loss


class GraphEdgeMaskingLoss(Loss):
    """
    GraphEdgeMaskingLoss is an unsupervised graph edge masking loss function that calculates the loss based on the predicted edge labels and true edge labels. This loss function is designed for graph neural networks and is particularly useful for pre-training tasks.

    This loss function encourages the model to learn node embeddings that can effectively predict the masked edge labels in the graph.

    The loss is computed using the CrossEntropyLoss between the predicted edge labels and the true edge labels.

    To use this loss function, the input must be a BatchGraphData object transformed by the mask_edges function. The loss function takes the predicted edge labels and the true edge labels as inputs and returns the edge masking loss.

    Parameters
    ----------
    pred_edge: torch.Tensor
        Predicted edge labels.
    inputs: BatchGraphData
        Input graph data (with masked edge labels).

    Examples
    --------
    >>> from deepchem.models.losses import GraphEdgeMaskingLoss
    >>> from deepchem.feat.graph_data import BatchGraphData, GraphData
    >>> from deepchem.models.torch_models.gnn import mask_edges
    >>> import torch
    >>> import numpy as np
    >>> num_nodes_list, num_edge_list = [3, 4, 5], [2, 4, 5]
    >>> num_node_features, num_edge_features = 32, 32
    >>> edge_index_list = [
    ...     np.array([[0, 1], [1, 2]]),
    ...     np.array([[0, 1, 2, 3], [1, 2, 0, 2]]),
    ...     np.array([[0, 1, 2, 3, 4], [1, 2, 3, 4, 0]]),
    ... ]
    >>> graph_list = [
    ...     GraphData(node_features=np.random.random_sample(
    ...         (num_nodes_list[i], num_node_features)),
    ...               edge_index=edge_index_list[i],
    ...               edge_features=np.random.random_sample(
    ...                   (num_edge_list[i], num_edge_features)),
    ...               node_pos_features=None) for i in range(len(num_edge_list))
    ... ]
    >>> batched_graph = BatchGraphData(graph_list)
    >>> batched_graph = batched_graph.numpy_to_torch()
    >>> masked_graph = mask_edges(batched_graph, .1)
    >>> pred_edge = torch.randn((sum(num_edge_list), num_edge_features))
    >>> loss_func = GraphEdgeMaskingLoss()._create_pytorch_loss()
    >>> loss = loss_func(pred_edge[masked_graph.masked_edge_idx], masked_graph)

    References
    ----------
    .. [1] Hu, W. et al. Strategies for Pre-training Graph Neural Networks. Preprint at https://doi.org/10.48550/arXiv.1905.12265 (2020).
    """

    def _create_pytorch_loss(self):
        import torch
        self.criterion = torch.nn.CrossEntropyLoss()

        def loss(pred_edge, inputs):
            # converting the binary classification to multiclass classification
            labels = torch.argmax(inputs.mask_edge_label, dim=1)
            loss = self.criterion(pred_edge, labels)
            return loss

        return loss


class DeepGraphInfomaxLoss(Loss):
    """
    Loss that maximizes mutual information between local node representations and a pooled global graph representation. This is to encourage nearby nodes to have similar embeddings.

    Parameters
    ----------
    positive_score: torch.Tensor
        Positive score. This score measures the similarity between the local node embeddings (`node_emb`) and the global graph representation (`positive_expanded_summary_emb`) derived from the same graph.
        The goal is to maximize this score, as it indicates that the local node embeddings and the global graph representation are highly correlated, capturing the mutual information between them.
    negative_score: torch.Tensor
        Negative score. This score measures the similarity between the local node embeddings (`node_emb`) and the global graph representation (`negative_expanded_summary_emb`) derived from a different graph (shifted by one position in this case).
        The goal is to minimize this score, as it indicates that the local node embeddings and the global graph representation from different graphs are not correlated, ensuring that the model learns meaningful representations that are specific to each graph.

    Examples
    --------
    >>> import torch
    >>> import numpy as np
    >>> from deepchem.feat.graph_data import GraphData
    >>> from torch_geometric.nn import global_mean_pool
    >>> from deepchem.models.losses import DeepGraphInfomaxLoss
    >>> x = np.array([[1, 0], [0, 1], [1, 1], [0, 0]])
    >>> edge_index = np.array([[0, 1, 2, 0, 3], [1, 0, 1, 3, 2]])
    >>> graph_index = np.array([0, 0, 1, 1])
    >>> data = GraphData(node_features=x, edge_index=edge_index, graph_index=graph_index).numpy_to_torch()
    >>> graph_infomax_loss = DeepGraphInfomaxLoss()._create_pytorch_loss()
    >>> # Initialize node_emb randomly
    >>> num_nodes = data.num_nodes
    >>> embedding_dim = 8
    >>> node_emb = torch.randn(num_nodes, embedding_dim)
    >>> # Compute the global graph representation
    >>> summary_emb = global_mean_pool(node_emb, data.graph_index)
    >>> # Compute positive and negative scores
    >>> positive_score = torch.matmul(node_emb, summary_emb.t())
    >>> negative_score = torch.matmul(node_emb, summary_emb.roll(1, dims=0).t())
    >>> loss = graph_infomax_loss(positive_score, negative_score)

    References
    ----------
    .. [1] Veličković, P. et al. Deep Graph Infomax. Preprint at https://doi.org/10.48550/arXiv.1809.10341 (2018).

    """

    def _create_pytorch_loss(self):
        import torch
        self.criterion = torch.nn.BCEWithLogitsLoss()

        def loss(positive_score, negative_score):

            return self.criterion(
                positive_score,
                torch.ones_like(positive_score)) + self.criterion(
                    negative_score, torch.zeros_like(negative_score))

        return loss


class GraphContextPredLoss(Loss):
    """
<<<<<<< HEAD
    Context prediction is the task of predicting the context of a node given its substructure. The context of a node is essentially the ring of nodes around it.
=======
    GraphContextPredLoss is a loss function designed for graph neural networks that aims to predict the context of a node given its substructure. The context of a node is essentially the ring of nodes around it outside of an inner k1-hop diameter and inside an outer k2-hop diameter.
>>>>>>> bbd21188

    This loss compares the representation of a node's neighborhood with the representation of the node's context. It then uses negative sampling to compare the representation of the node's neighborhood with the representation of a random node's context.

    Parameters
    ----------
    mode: str
<<<<<<< HEAD
        The mode of the model. It can be either "cbow" or "skipgram".
=======
        The mode of the model. It can be either "cbow" (continuous bag of words) or "skipgram".
>>>>>>> bbd21188
    neg_samples: int
        The number of negative samples to use for negative sampling.

    Examples
    --------
    >>> import torch
    >>> from deepchem.models.losses import GraphContextPredLoss
    >>> substruct_rep = torch.randn(4, 8)
    >>> overlapped_node_rep = torch.randn(8, 8)
    >>> context_rep = torch.randn(4, 8)
    >>> neg_context_rep = torch.randn(2 * 4, 8)
    >>> overlapped_context_size = torch.tensor([2, 2, 2, 2])
    >>> mode = "cbow"
    >>> neg_samples = 2
    >>> graph_context_pred_loss = GraphContextPredLoss()._create_pytorch_loss(mode, neg_samples)
    >>> loss = graph_context_pred_loss(substruct_rep, overlapped_node_rep, context_rep, neg_context_rep, overlapped_context_size)
    """

    def _create_pytorch_loss(self, mode, neg_samples):
        import torch
        from deepchem.models.torch_models.gnn import cycle_index
        self.mode = mode
        self.neg_samples = neg_samples
        self.criterion = torch.nn.BCEWithLogitsLoss()

        def loss(substruct_rep, overlapped_node_rep, context_rep,
                 neg_context_rep, overlap_size):

<<<<<<< HEAD
            #  Contexts are represented by
            if self.mode == "cbow":
                # positive context representation
                pred_pos = torch.sum(substruct_rep * context_rep, dim=1)
=======
            if self.mode == "cbow":
                # positive context prediction is the dot product of substructure representation and true context representation
                pred_pos = torch.sum(substruct_rep * context_rep, dim=1)
                # negative context prediction is the dot product of substructure representation and negative (random) context representation.
>>>>>>> bbd21188
                pred_neg = torch.sum(substruct_rep.repeat(
                    (self.neg_samples, 1)) * neg_context_rep,
                                     dim=1)

            elif self.mode == "skipgram":
                expanded_substruct_rep = torch.cat(
                    [substruct_rep[i].repeat((i, 1)) for i in overlap_size],
                    dim=0)
<<<<<<< HEAD
=======
                # positive substructure prediction is the dot product of expanded substructure representation and true overlapped node representation.
>>>>>>> bbd21188
                pred_pos = torch.sum(expanded_substruct_rep *
                                     overlapped_node_rep,
                                     dim=1)

                # shift indices of substructures to create negative examples
                shifted_expanded_substruct_rep = []
                for j in range(self.neg_samples):
                    shifted_substruct_rep = substruct_rep[cycle_index(
                        len(substruct_rep), j + 1)]
                    shifted_expanded_substruct_rep.append(
                        torch.cat([
                            shifted_substruct_rep[i].repeat((i, 1))
                            for i in overlap_size
                        ],
                                  dim=0))

                shifted_expanded_substruct_rep = torch.cat(
                    shifted_expanded_substruct_rep, dim=0)
<<<<<<< HEAD
=======
                # negative substructure prediction is the dot product of shifted expanded substructure representation and true overlapped node representation.
>>>>>>> bbd21188
                pred_neg = torch.sum(shifted_expanded_substruct_rep *
                                     overlapped_node_rep.repeat(
                                         (self.neg_samples, 1)),
                                     dim=1)

            else:
<<<<<<< HEAD
                raise ValueError("Invalid mode!")

=======
                raise ValueError(
                    "Invalid mode. Must be either cbow or skipgram.")

            # Compute the loss for positive and negative context representations
>>>>>>> bbd21188
            loss_pos = self.criterion(
                pred_pos.double(),
                torch.ones(len(pred_pos)).to(pred_pos.device).double())
            loss_neg = self.criterion(
                pred_neg.double(),
                torch.zeros(len(pred_neg)).to(pred_neg.device).double())

<<<<<<< HEAD
=======
            # The final loss is the sum of positive and negative context losses
>>>>>>> bbd21188
            loss = loss_pos + self.neg_samples * loss_neg
            return loss

        return loss


def _make_tf_shapes_consistent(output, labels):
    """Try to make inputs have the same shape by adding dimensions of size 1."""
    import tensorflow as tf
    shape1 = output.shape
    shape2 = labels.shape
    len1 = len(shape1)
    len2 = len(shape2)
    if len1 == len2:
        return (output, labels)
    if isinstance(shape1, tf.TensorShape):
        shape1 = tuple(shape1.as_list())
    if isinstance(shape2, tf.TensorShape):
        shape2 = tuple(shape2.as_list())
    if len1 > len2 and all(i == 1 for i in shape1[len2:]):
        for i in range(len1 - len2):
            labels = tf.expand_dims(labels, -1)
        return (output, labels)
    if len2 > len1 and all(i == 1 for i in shape2[len1:]):
        for i in range(len2 - len1):
            output = tf.expand_dims(output, -1)
        return (output, labels)
    raise ValueError(
        "Incompatible shapes for outputs and labels: %s versus %s" %
        (str(shape1), str(shape2)))


def _make_pytorch_shapes_consistent(output, labels):
    """Try to make inputs have the same shape by adding dimensions of size 1."""
    import torch
    shape1 = output.shape
    shape2 = labels.shape
    len1 = len(shape1)
    len2 = len(shape2)
    if len1 == len2:
        return (output, labels)
    shape1 = tuple(shape1)
    shape2 = tuple(shape2)
    if len1 > len2 and all(i == 1 for i in shape1[len2:]):
        for i in range(len1 - len2):
            labels = torch.unsqueeze(labels, -1)
        return (output, labels)
    if len2 > len1 and all(i == 1 for i in shape2[len1:]):
        for i in range(len2 - len1):
            output = torch.unsqueeze(output, -1)
        return (output, labels)
    raise ValueError(
        "Incompatible shapes for outputs and labels: %s versus %s" %
        (str(shape1), str(shape2)))


def _ensure_float(output, labels):
    """Make sure the outputs and labels are both floating point types."""
    import tensorflow as tf
    if output.dtype not in (tf.float32, tf.float64):
        output = tf.cast(output, tf.float32)
    if labels.dtype not in (tf.float32, tf.float64):
        labels = tf.cast(labels, tf.float32)
    return (output, labels)<|MERGE_RESOLUTION|>--- conflicted
+++ resolved
@@ -1170,22 +1170,14 @@
 
 class GraphContextPredLoss(Loss):
     """
-<<<<<<< HEAD
-    Context prediction is the task of predicting the context of a node given its substructure. The context of a node is essentially the ring of nodes around it.
-=======
     GraphContextPredLoss is a loss function designed for graph neural networks that aims to predict the context of a node given its substructure. The context of a node is essentially the ring of nodes around it outside of an inner k1-hop diameter and inside an outer k2-hop diameter.
->>>>>>> bbd21188
 
     This loss compares the representation of a node's neighborhood with the representation of the node's context. It then uses negative sampling to compare the representation of the node's neighborhood with the representation of a random node's context.
 
     Parameters
     ----------
     mode: str
-<<<<<<< HEAD
-        The mode of the model. It can be either "cbow" or "skipgram".
-=======
         The mode of the model. It can be either "cbow" (continuous bag of words) or "skipgram".
->>>>>>> bbd21188
     neg_samples: int
         The number of negative samples to use for negative sampling.
 
@@ -1214,17 +1206,10 @@
         def loss(substruct_rep, overlapped_node_rep, context_rep,
                  neg_context_rep, overlap_size):
 
-<<<<<<< HEAD
-            #  Contexts are represented by
-            if self.mode == "cbow":
-                # positive context representation
-                pred_pos = torch.sum(substruct_rep * context_rep, dim=1)
-=======
             if self.mode == "cbow":
                 # positive context prediction is the dot product of substructure representation and true context representation
                 pred_pos = torch.sum(substruct_rep * context_rep, dim=1)
                 # negative context prediction is the dot product of substructure representation and negative (random) context representation.
->>>>>>> bbd21188
                 pred_neg = torch.sum(substruct_rep.repeat(
                     (self.neg_samples, 1)) * neg_context_rep,
                                      dim=1)
@@ -1233,10 +1218,7 @@
                 expanded_substruct_rep = torch.cat(
                     [substruct_rep[i].repeat((i, 1)) for i in overlap_size],
                     dim=0)
-<<<<<<< HEAD
-=======
                 # positive substructure prediction is the dot product of expanded substructure representation and true overlapped node representation.
->>>>>>> bbd21188
                 pred_pos = torch.sum(expanded_substruct_rep *
                                      overlapped_node_rep,
                                      dim=1)
@@ -1255,25 +1237,17 @@
 
                 shifted_expanded_substruct_rep = torch.cat(
                     shifted_expanded_substruct_rep, dim=0)
-<<<<<<< HEAD
-=======
                 # negative substructure prediction is the dot product of shifted expanded substructure representation and true overlapped node representation.
->>>>>>> bbd21188
                 pred_neg = torch.sum(shifted_expanded_substruct_rep *
                                      overlapped_node_rep.repeat(
                                          (self.neg_samples, 1)),
                                      dim=1)
 
             else:
-<<<<<<< HEAD
-                raise ValueError("Invalid mode!")
-
-=======
                 raise ValueError(
                     "Invalid mode. Must be either cbow or skipgram.")
 
             # Compute the loss for positive and negative context representations
->>>>>>> bbd21188
             loss_pos = self.criterion(
                 pred_pos.double(),
                 torch.ones(len(pred_pos)).to(pred_pos.device).double())
@@ -1281,10 +1255,7 @@
                 pred_neg.double(),
                 torch.zeros(len(pred_neg)).to(pred_neg.device).double())
 
-<<<<<<< HEAD
-=======
             # The final loss is the sum of positive and negative context losses
->>>>>>> bbd21188
             loss = loss_pos + self.neg_samples * loss_neg
             return loss
 
