"""
Topological fingerprints.
"""
from typing import Dict

import numpy as np

from deepchem.utils.typing import RDKitMol
from deepchem.feat.base_classes import MolecularFeaturizer


class CircularFingerprint(MolecularFeaturizer):
  """Circular (Morgan) fingerprints.

  Extended Connectivity Circular Fingerprints compute a bag-of-words style
  representation of a molecule by breaking it into local neighborhoods and
  hashing into a bit vector of the specified size. See [1]_ for more details.

  References
  ----------
  .. [1] Rogers, David, and Mathew Hahn. "Extended-connectivity fingerprints."
     Journal of chemical information and modeling 50.5 (2010): 742-754.

  Notes
  -----
  This class requires RDKit to be installed.
  """

  def __init__(self,
               radius: int = 2,
               size: int = 2048,
               chiral: bool = False,
               bonds: bool = True,
               features: bool = False,
               sparse: bool = False,
               smiles: bool = False):
    """
    Parameters
    ----------
    radius: int, optional (default 2)
      Fingerprint radius.
    size: int, optional (default 2048)
      Length of generated bit vector.
    chiral: bool, optional (default False)
      Whether to consider chirality in fingerprint generation.
    bonds: bool, optional (default True)
      Whether to consider bond order in fingerprint generation.
    features: bool, optional (default False)
      Whether to use feature information instead of atom information; see
      RDKit docs for more info.
    sparse: bool, optional (default False)
      Whether to return a dict for each molecule containing the sparse
      fingerprint.
    smiles: bool, optional (default False)
      Whether to calculate SMILES strings for fragment IDs (only applicable
      when calculating sparse fingerprints).
    """
<<<<<<< HEAD
=======
    try:
      from rdkit import Chem  # noqa
      from rdkit.Chem import rdMolDescriptors  # noqa
    except ModuleNotFoundError:
      raise ValueError("This class requires RDKit to be installed.")

>>>>>>> bc2be073
    self.radius = radius
    self.size = size
    self.chiral = chiral
    self.bonds = bonds
    self.features = features
    self.sparse = sparse
    self.smiles = smiles

  def _featurize(self, mol: RDKitMol) -> np.ndarray:
    """Calculate circular fingerprint.

    Parameters
    ----------
    mol: rdkit.Chem.rdchem.Mol
      RDKit Mol object

    Returns
    -------
    np.ndarray
      A numpy array of circular fingerprint.
    """
    from rdkit import Chem
    from rdkit.Chem import rdMolDescriptors

    if self.sparse:
      info: Dict = {}
      fp = rdMolDescriptors.GetMorganFingerprint(
          mol,
          self.radius,
          useChirality=self.chiral,
          useBondTypes=self.bonds,
          useFeatures=self.features,
          bitInfo=info)
      fp = fp.GetNonzeroElements()  # convert to a dict

      # generate SMILES for fragments
      if self.smiles:
        fp_smiles = {}
        for fragment_id, count in fp.items():
          root, radius = info[fragment_id][0]
          env = Chem.FindAtomEnvironmentOfRadiusN(mol, radius, root)
          frag = Chem.PathToSubmol(mol, env)
          smiles = Chem.MolToSmiles(frag)
          fp_smiles[fragment_id] = {'smiles': smiles, 'count': count}
        fp = fp_smiles
    else:
      fp = rdMolDescriptors.GetMorganFingerprintAsBitVect(
          mol,
          self.radius,
          nBits=self.size,
          useChirality=self.chiral,
          useBondTypes=self.bonds,
          useFeatures=self.features)
      fp = np.asarray(fp, dtype=np.float)
    return fp

  def __hash__(self):
    return hash((self.radius, self.size, self.chiral, self.bonds, self.features,
                 self.sparse, self.smiles))

  def __eq__(self, other):
    if not isinstance(self, other.__class__):
      return False
    return self.radius == other.radius and \
           self.size == other.size and \
           self.chiral == other.chiral and \
           self.bonds == other.bonds and \
           self.features == other.features and \
           self.sparse == other.sparse and \
           self.smiles == other.smiles<|MERGE_RESOLUTION|>--- conflicted
+++ resolved
@@ -55,15 +55,12 @@
       Whether to calculate SMILES strings for fragment IDs (only applicable
       when calculating sparse fingerprints).
     """
-<<<<<<< HEAD
-=======
     try:
       from rdkit import Chem  # noqa
       from rdkit.Chem import rdMolDescriptors  # noqa
     except ModuleNotFoundError:
       raise ValueError("This class requires RDKit to be installed.")
 
->>>>>>> bc2be073
     self.radius = radius
     self.size = size
     self.chiral = chiral
